[metadata]
name = exovetter
author = Susan Mullally et al.
author_email = smullally@stsci.edu
license = BSD 3-Clause
license_file = LICENSE.rst
url = https://github.com/spacetelescope/exovetter
description = Exoplanet vetting package
long_description = file: README.rst
long_description_content_type = text/x-rst
edit_on_github = False
github_project = spacetelescope/exovetter

[options]
zip_safe = False
packages = find:
python_requires = >=3.7
setup_requires = setuptools_scm
install_requires =
    numpy
    astropy>=3
    scipy

[options.extras_require]
all =
    matplotlib
    scikit-learn
    lightkurve
    lpproj
test =
    pytest-cov
    pytest-astropy-header
    pytest-remotedata
    pytest-openfiles
    pytest-doctestplus
docs =
    sphinx-astropy
    sphinx_rtd_theme

[flake8]
exclude = .git,__pycache__,docs/conf.py,build,dist

[tool:pytest]
<<<<<<< HEAD
testpaths = "tests"
#astropy_header = true
#open_files_ignore = kplr006922244-2010078095331_llc.fits
=======
testpaths = "tests" "docs" "exovetter"
astropy_header = true
open_files_ignore = kplr006922244-2010078095331_llc.fits
doctest_plus = enabled
>>>>>>> c8b64ef8
filterwarnings =
    error
    ignore:numpy.ufunc size changed:RuntimeWarning
    ignore:Using or importing the ABCs:DeprecationWarning
    ignore:the imp module is deprecated:DeprecationWarning
    ignore:`LightCurveFile.header` is deprecated

[coverage:run]
omit =
    exovetter/tests/*
    exovetter/version*
    */exovetter/tests/*
    */exovetter/version*

[coverage:report]
exclude_lines =
    # Have to re-enable the standard pragma
    pragma: no cover
    # Don't complain about packages we have installed
    except ImportError
    # Don't complain if tests don't hit assertions
    raise AssertionError
    raise NotImplementedError
    # Don't complain about script hooks
    def main\(.*\):
    # Ignore branches that don't pertain to this version of Python
    pragma: py{ignore_python_version}
    # Don't complain about IPython completion helper
    def _ipython_key_completions_<|MERGE_RESOLUTION|>--- conflicted
+++ resolved
@@ -41,16 +41,10 @@
 exclude = .git,__pycache__,docs/conf.py,build,dist
 
 [tool:pytest]
-<<<<<<< HEAD
-testpaths = "tests"
-#astropy_header = true
-#open_files_ignore = kplr006922244-2010078095331_llc.fits
-=======
 testpaths = "tests" "docs" "exovetter"
 astropy_header = true
 open_files_ignore = kplr006922244-2010078095331_llc.fits
 doctest_plus = enabled
->>>>>>> c8b64ef8
 filterwarnings =
     error
     ignore:numpy.ufunc size changed:RuntimeWarning
