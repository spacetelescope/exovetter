--- conflicted
+++ resolved
@@ -1,7 +1,7 @@
 import numpy as np
-<<<<<<< HEAD
 from exovetter import transit_coverage
-
+import pytest
+from numpy.testing import assert_allclose
 
 def test_coverage1():
     time = np.arange(0, 100, step=.01)
@@ -25,25 +25,15 @@
         time, p_day, epoch, dur_hour, ndur=2, nbins=10)
 
     assert coverage == 0.1
-=======
-import pytest
-from numpy.testing import assert_allclose
->>>>>>> c8b64ef8
 
-from exovetter import transit_coverage
-
-
-<<<<<<< HEAD
-    coverage, h,b = transit_coverage.calc_coverage(
-=======
 @pytest.mark.parametrize(
     ('step', 'p_day', 'epoch', 'dur_hour', 'ans'),
     [(0.01, 3, 3, 5, 1),
      (1, 3, 3, 12, 0.1),
      (1, 5, 10.25, 24, 0.2)])
-def test_coverage1(step, p_day, epoch, dur_hour, ans):
+
+def test_coverage3(step, p_day, epoch, dur_hour, ans):
     time = np.arange(0, 100, step=step)
-    coverage = transit_coverage.calc_coverage(
->>>>>>> c8b64ef8
+    coverage, h, b = transit_coverage.calc_coverage(
         time, p_day, epoch, dur_hour, ndur=2, nbins=10)
     assert_allclose(coverage, ans)