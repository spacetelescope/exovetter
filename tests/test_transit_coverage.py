--- conflicted
+++ resolved
@@ -10,31 +10,22 @@
     p_day = 3
     epoch = 3
     dur_hour = 5
-
-<<<<<<< HEAD
+    
     coverage = transit_coverage.calc_coverage(
         time, p_day, epoch, dur_hour, ndur=2, nbins=10)
-=======
-    coverage = transit_coverage.calc_coverage(time, p_day, epoch,
-                                              dur_hour, ndur=2, nbins=10)
->>>>>>> e8765b17
 
     assert coverage == 1.0
 
-
+    
 def test_coverage2():
     time = np.arange(0, 100, step=1)
     p_day = 3
     epoch = 3
     dur_hour = 12
 
-<<<<<<< HEAD
+
     coverage = transit_coverage.calc_coverage(
         time, p_day, epoch, dur_hour, ndur=2, nbins=10)
-=======
-    coverage = transit_coverage.calc_coverage(time, p_day, epoch,
-                                              dur_hour, ndur=2, nbins=10)
->>>>>>> e8765b17
 
     assert coverage == 0.1
 
@@ -45,12 +36,8 @@
     epoch = 10.25
     dur_hour = 24
 
-<<<<<<< HEAD
     coverage = transit_coverage.calc_coverage(
         time, p_day, epoch, dur_hour, ndur=2, nbins=10)
-=======
-    coverage = transit_coverage.calc_coverage(time, p_day, epoch,
-                                              dur_hour, ndur=2, nbins=10)
->>>>>>> e8765b17
+
     print(coverage)
     assert coverage == 0.2