--- conflicted
+++ resolved
@@ -26,16 +26,11 @@
 """PPK"""
 
 ppm = 1e-3 * ppk
-<<<<<<< HEAD
+"""PPM"""
+
 frac_amp = u.dimensionless_unscaled
 
 string_to_offset = { 'bkjd' : bkjd, 'kjd' : bkjd,
                  'btjd' : btjd,
                  'bjd' : bjd
-                 }
-=======
-"""PPM"""
-
-frac_amp = u.dimensionless_unscaled
-"""Frac amp"""
->>>>>>> c8b64ef8
+                 }