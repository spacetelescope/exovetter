"""Simple average-based odd/even vetter."""
import numpy as np
<<<<<<< HEAD
import matplotlib.pyplot as plt
=======

from exovetter.transit_coverage import compute_phases

__all__ = ['calc_odd_even', 'calc_ratio_significance',
           'calc_diff_significance', 'avg_odd_even']
>>>>>>> c8b64ef8


def calc_odd_even(time, flux, period, epoch, duration, ingress=None):
    """Simple odd/even vetter.

    Parameters
    ----------
    time : array
        Times.

    flux : array
        Relative flux normalized to 1.

    period : float
        Period in the same unit as time.

    epoch : float
        Time of transit in same units as time.

    duration : float
        Duration of transit in same units as time.

    ingress : float, optional
        Ingress time in the same units as time.
        **This keyword is currently unused.**

    Returns
    -------
    sigma : float
        Significance that the difference is not zero.

    odd_depth : float
        Odd depth.

    even_depth : float
        Even depth.

    """
    offset = 0.25
    twicephase = compute_phases(time, 2 * period, epoch, offset=offset)

<<<<<<< HEAD
    # plt.figure()
    # plt.plot(twicephase,flux, '.')

    dur_phase = duration / period
    print(dur_phase)
=======
    dur_phase = duration / (2 * period)
>>>>>>> c8b64ef8

    odd_depth, even_depth = avg_odd_even(
        twicephase, flux, dur_phase, frac=0.5, event_phase=offset)

    diff, error, sigma = calc_diff_significance(odd_depth, even_depth)

    return sigma, odd_depth, even_depth


<<<<<<< HEAD
def diagnostic_plot(time, flux, period, epoch, duration, odd_depth, even_depth):

    offset = 0.25
    twicephase = compute_phases(time, 2 * period, epoch, offset=offset)
    dur_phase = duration / (2 * period)
    wf = 4 #plotting width fraction

    plt.figure()
    ax1=plt.subplot(121)
    plt.plot(twicephase, flux,'b.', ms=3)
    plt.hlines(odd_depth[0]+odd_depth[1], 0.25-dur_phase, 0.25+dur_phase, \
               linestyles='dashed', colors='r', label='1 sigma')
    plt.hlines(odd_depth[0]-odd_depth[1], 0.25-dur_phase, 0.25+dur_phase, \
               linestyles='dashed', colors='r')
    plt.legend(loc="upper left")
    plt.xlim(0.25-wf*dur_phase, 0.25+wf*dur_phase)
    plt.xlabel('odd transit')
    plt.title('Depth:%f +- %f' % (odd_depth[0], odd_depth[1]), fontsize=10)
    
    plt.subplot(122, sharey=ax1)
    plt.plot(twicephase, flux,'b.', ms=3)
    plt.hlines(even_depth[0]+even_depth[1], 0.75-dur_phase, 0.75+dur_phase, \
               linestyles='dashed', colors='r', label="1 sigma")
    plt.hlines(even_depth[0]-even_depth[1], 0.75-dur_phase, 0.75+dur_phase, \
               linestyles='dashed', colors='r')
    plt.legend(loc="upper left")
    plt.xlim(0.75-wf*dur_phase, 0.75+wf*dur_phase)
    plt.xlabel('even transit')
    
    plt.title('Depth:%f +- %f' % (even_depth[0], even_depth[1]), fontsize=10)

def compute_phases(time, period, epoch, offset=0.25):

    phases = np.fmod(time - epoch + (offset * period), period)
=======
def calc_ratio_significance(odd, even):
    """Calculate ratio significance between odd and even.
>>>>>>> c8b64ef8

    Parameters
    ----------
    odd, even : float

    Returns
    -------
    ratio : float
        Ratio of odd to even.

    sigma : float
        Significance that the ratio is not 1.

    """
    error_ratio = ((odd[0] / even[0]) *
                   np.sqrt((odd[1] / odd[0])**2 + (even[1] / even[0])**2))
    ratio = odd[0] / even[0]

    sigma = (ratio - 1) / error_ratio

    return ratio, sigma


def calc_diff_significance(odd, even):
    """Calculate difference significance between odd and even.

    Parameters
    ----------
    odd, even : float

    Returns
    -------
    diff : float
        Difference of ``odd - even``.

    error : float
        Uncertainty of the difference.

    sigma : float
        Significance that the difference is not zero.

    """
    diff = np.abs(odd[0] - even[0])
    error = np.sqrt(odd[1]**2 + even[1]**2)

    if error != 0:
        sigma = diff / error
    else:
        sigma = np.nan

    return diff, error, sigma


def avg_odd_even(phases, flux, duration, event_phase=0.25, frac=0.5):
    """Simple average-based odd/even vetter.

    This takes the phases when it is folded at twice the acutal period.
    The odds are considered to be at ``event_phase``,
    evens are at ``event_phase + 0.5``.

    Parameters
    ----------
    phases : array
        Phases when folding at 2x the period.

    flux : array
        Relative flux of the light curve.

    duration : float
        Duration of the transit in same units as phases.

    event_phase : float
        Phase of the odd transit.

    frac : float
<<<<<<< HEAD
        fraction of the intransit points to use centered on the phase
=======
        Fraction of the in-transit points to use.
>>>>>>> c8b64ef8

    Returns
    -------
    odd_depth : tuple of float
        Depth and error of the odd transit.

    even_depth : tuple of float
        Depth and error of the even transit.

    """
<<<<<<< HEAD
    
    outof_transit_upper = event_phase + 0.25 -  duration
    outof_transit_lower = event_phase + 0.25 + duration
    outof_transit_flux = flux[(phases > outof_transit_lower) & \
                              (phases <= outof_transit_upper)]
=======
    x = frac * 0.5 * duration
>>>>>>> c8b64ef8

    odd_lower = event_phase - x
    odd_upper = event_phase + x

    even_lower = odd_lower + 0.5
    even_upper = odd_upper + 0.5

    even_transit_flux = flux[(phases > even_lower) & (phases < even_upper)]
    odd_transit_flux = flux[(phases > odd_lower) & (phases < odd_upper)]

    if (len(even_transit_flux) > 1) & (len(odd_transit_flux) > 1):

        avg_even = np.average(even_transit_flux)
        avg_odd = np.average(odd_transit_flux)
        err_even = np.std(outof_transit_flux)
        err_odd = err_even

        even_depth = (np.abs(avg_even), err_even)
        odd_depth = (np.abs(avg_odd), err_odd)

    else:
        even_depth = (1, 1)
        odd_depth = (1, 1)

    return odd_depth, even_depth<|MERGE_RESOLUTION|>--- conflicted
+++ resolved
@@ -1,15 +1,10 @@
 """Simple average-based odd/even vetter."""
 import numpy as np
-<<<<<<< HEAD
 import matplotlib.pyplot as plt
-=======
-
 from exovetter.transit_coverage import compute_phases
 
 __all__ = ['calc_odd_even', 'calc_ratio_significance',
            'calc_diff_significance', 'avg_odd_even']
->>>>>>> c8b64ef8
-
 
 def calc_odd_even(time, flux, period, epoch, duration, ingress=None):
     """Simple odd/even vetter.
@@ -49,16 +44,12 @@
     """
     offset = 0.25
     twicephase = compute_phases(time, 2 * period, epoch, offset=offset)
-
-<<<<<<< HEAD
     # plt.figure()
     # plt.plot(twicephase,flux, '.')
 
     dur_phase = duration / period
-    print(dur_phase)
-=======
-    dur_phase = duration / (2 * period)
->>>>>>> c8b64ef8
+    #print(dur_phase)
+
 
     odd_depth, even_depth = avg_odd_even(
         twicephase, flux, dur_phase, frac=0.5, event_phase=offset)
@@ -67,8 +58,6 @@
 
     return sigma, odd_depth, even_depth
 
-
-<<<<<<< HEAD
 def diagnostic_plot(time, flux, period, epoch, duration, odd_depth, even_depth):
 
     offset = 0.25
@@ -100,13 +89,12 @@
     
     plt.title('Depth:%f +- %f' % (even_depth[0], even_depth[1]), fontsize=10)
 
-def compute_phases(time, period, epoch, offset=0.25):
-
-    phases = np.fmod(time - epoch + (offset * period), period)
-=======
+#def compute_phases(time, period, epoch, offset=0.25):
+
+#    phases = np.fmod(time - epoch + (offset * period), period)
+
 def calc_ratio_significance(odd, even):
     """Calculate ratio significance between odd and even.
->>>>>>> c8b64ef8
 
     Parameters
     ----------
@@ -182,11 +170,9 @@
         Phase of the odd transit.
 
     frac : float
-<<<<<<< HEAD
-        fraction of the intransit points to use centered on the phase
-=======
+
         Fraction of the in-transit points to use.
->>>>>>> c8b64ef8
+
 
     Returns
     -------
@@ -197,15 +183,13 @@
         Depth and error of the even transit.
 
     """
-<<<<<<< HEAD
     
     outof_transit_upper = event_phase + 0.25 -  duration
     outof_transit_lower = event_phase + 0.25 + duration
     outof_transit_flux = flux[(phases > outof_transit_lower) & \
                               (phases <= outof_transit_upper)]
-=======
+
     x = frac * 0.5 * duration
->>>>>>> c8b64ef8
 
     odd_lower = event_phase - x
     odd_upper = event_phase + x
