# -*- coding: utf-8 -*-

"""
Created on Mon Nov 19 16:39:13 2018

A much faster PRF fitter, with the caveat that the psf model is hardcoded.

psffit.py can fit an arbitrary PSF model to an image.
The cost of this flexibility
is that it must perform numerical intergration to calculate
the flux in each pixel.
This is slow. On my test machine, a 10x12 image takes 20ms to compute.

Since by far the most common model to fit is that of a symmetric
Gaussian function with
a constant sky background, and this model can be computed quite
quickly, this module
enables this special case to be run much faster. On the same machine,
the same image
can be computed in 95.7us, or a x200 speed up. There's still more speed up to
be had if you make a Model() class that assigns memory for the model
once and overwrites
it each time instead of computing from scratch in each call.

The downside is that none of the code is shared with the general purpose code.
Efforts to use numba don't seem to help much for some reason


The only two public methods are
* fastGaussianPrfFit
* computeModel


@author: fergal
"""

import scipy.optimize as spOpt
from scipy.special import erf
import numpy as np


<<<<<<< HEAD
def fastGaussianPrfFit(img, guess, max_shift_pix=None):
=======
def fastGaussianPrfFit(img, guess, bounds=None):
>>>>>>> 41f5b81c
    """Fit a Symmetric Gaussian PSF to an image, really quickly

    Inputs
    --------
    img
        (2d numpy array) Image to fit
    prfFunc
        (function) Model to fit. See module level documentation for more
        details.
    guess
        (tuple or array) Elements are

        col0, row0
            Location of PSF centroid
        sigma
            Width of gaussian
        flux
            Height of gaussian. Beware this is not normalized
        sky
            Background level
<<<<<<< HEAD
    max_shift_pix 
        (float) Constrain fit to keep centroid within
        this many pixels of the initial guess in any 
        direction. Default is to keep centroid on the image
=======
    bounds
        array of tuples indicating the bounds of the fit for
        col, row, sigma, flux, sky.
        Default allows fit to center anywhere on the image.
>>>>>>> 41f5b81c


    Returns
    ------------
    A scipy.optiminze.ResultsObject. The .x attribute contains the best
    fit parameters
    """

    assert len(guess) == 5

    nr, nc = img.shape
    if max_shift_pix is None:
        col_constraint = (0, nc)
        row_constraint = (0, nr)
    else:
        mx = max_shift_pix 
        col_constraint = (guess[0] - mx, guess[0] + mx)
        row_constraint = (guess[1] - mx, guess[1] + mx)

    mask = None
<<<<<<< HEAD
    bounds = [
        col_constraint,
        row_constraint,
        (0.2, 1),
        (None, None),
        (None, None),
    ]
=======
    if bounds is None:
        bounds = [
            (0, nc),
            (0, nr),
            (0.2, 1),
            (None, None),
            (None, None),
        ]
>>>>>>> 41f5b81c
    soln = spOpt.minimize(
        costFunc, guess, args=(img, mask), method="L-BFGS-B", bounds=bounds
    )
    return soln


def costFunc(arglist, img, mask=None):
    """Compute difference between image and its model for given model params

    Inputs
    ----------
    arglist
        (tuple or array) Tunable parameters of model
    func
        (function) Model to fit
    img
        (2d np array) Image to fit


    Optional Inputs
    ----------------
    mask
        (2d np array) Zero elements of mask indicate bad data which should
        not be
        included in the fit


    Returns
    ----------
    float
    """

    nr, nc = img.shape
    model = computeModel(nc, nr, arglist)
    diff = img - model

    if mask is not None:
        assert np.all(mask.shape == img.shape)
        diff[~mask] = 0
        img[~mask] = 0  # In case bad values are set to Nan

    cost = np.sqrt(np.sum(diff ** 2))
    return cost


def computeModel(numCols, numRows, arglist):
    """Compute model flux for an image with size (numCols, numRows)

    Inputs
    -------
    numCols, numRows
        (ints) Shape of the image to compute the model PRF for
    func
        (function) Model PRF
    arglist
        (tuple or array) Tunable parameters of the model

    Returns
    ----------
    A 2d numpy array representing the model PRF image.
    """

    model = np.zeros((numRows, numCols))

    xc = np.arange(numCols)
    xr = np.arange(numRows)
    cols, rows = np.meshgrid(xc, xr)

    model = analytic_gaussian_integral(cols, rows, *arglist)

    return model


def analytic_gaussian_integral(col, row, col0, row0, sigma0, flux0, sky):

    z_col1 = 0.5 * (col - col0) / sigma0
    z_col2 = 0.5 * (col + 1 - col0) / sigma0

    z_row1 = 0.5 * (row - row0) / sigma0
    z_row2 = 0.5 * (row + 1 - row0) / sigma0

    flux = flux0
    flux *= phi(z_col2) - phi(z_col1)
    flux *= phi(z_row2) - phi(z_row1)
    flux += sky
    return flux


# Precompute for speed
sqrt2 = np.sqrt(2)


def phi(z):
    """Compute integral of gaussian function in the range (-Inf, z],
    `z` is defined as (x - x0) / sigma, where x0 is the central value
    of the Gaussian.

    See `scipy.special.erf` for details
    """

    return 0.5 * (1 + erf(z / sqrt2))<|MERGE_RESOLUTION|>--- conflicted
+++ resolved
@@ -39,11 +39,7 @@
 import numpy as np
 
 
-<<<<<<< HEAD
-def fastGaussianPrfFit(img, guess, max_shift_pix=None):
-=======
 def fastGaussianPrfFit(img, guess, bounds=None):
->>>>>>> 41f5b81c
     """Fit a Symmetric Gaussian PSF to an image, really quickly
 
     Inputs
@@ -64,18 +60,10 @@
             Height of gaussian. Beware this is not normalized
         sky
             Background level
-<<<<<<< HEAD
-    max_shift_pix 
-        (float) Constrain fit to keep centroid within
-        this many pixels of the initial guess in any 
-        direction. Default is to keep centroid on the image
-=======
     bounds
         array of tuples indicating the bounds of the fit for
         col, row, sigma, flux, sky.
         Default allows fit to center anywhere on the image.
->>>>>>> 41f5b81c
-
 
     Returns
     ------------
@@ -86,24 +74,6 @@
     assert len(guess) == 5
 
     nr, nc = img.shape
-    if max_shift_pix is None:
-        col_constraint = (0, nc)
-        row_constraint = (0, nr)
-    else:
-        mx = max_shift_pix 
-        col_constraint = (guess[0] - mx, guess[0] + mx)
-        row_constraint = (guess[1] - mx, guess[1] + mx)
-
-    mask = None
-<<<<<<< HEAD
-    bounds = [
-        col_constraint,
-        row_constraint,
-        (0.2, 1),
-        (None, None),
-        (None, None),
-    ]
-=======
     if bounds is None:
         bounds = [
             (0, nc),
@@ -112,7 +82,8 @@
             (None, None),
             (None, None),
         ]
->>>>>>> 41f5b81c
+        
+    mask = None
     soln = spOpt.minimize(
         costFunc, guess, args=(img, mask), method="L-BFGS-B", bounds=bounds
     )
