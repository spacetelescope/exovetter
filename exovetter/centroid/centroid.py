import exovetter.centroid.fastpsffit as fpf
import exovetter.centroid.covar as covar
import exovetter.centroid.disp as disp
import exovetter.utils as utils
import matplotlib.pyplot as plt
import numpy as np


def compute_diff_image_centroids(
        time, 
        cube, 
        period_days, 
        epoch, 
        duration_days, 
        max_oot_shift_pix=1.5,
        plot=False
):
    """Compute difference image centroid shifts for every transit in a dataset.

    Given a data cube containing a time-series of images, and a transit
    defined by a period, epoch and duration, compute centroid shift
    between in- and out-of- transit images for each transit covered by
    the time-series.


    Inputs
    -----------
    time
        (1d np array) Times of each slice of the data cube. Units of days

    cube
        (3d np array). Shape of the cube is (numCadences, numRows, numCols)
        There are numCadence images, and each image has a shape of
        (numRows, numCols).

    period_days
        (float) Orbital period of transit.
    epoch
        (float) Epoch of transit centre in the same time system as `time`.
    duration_days
        (float) Duration of transit.
    max_oot_shift_pix
        (float) Passed to `fastpsffit.fastGaussianPrfFit()

    Returns
    ---------------
    A 2d numpy array. Each row represents a single transit event.
    The columns are

    * Out of transit (OOT) centroid column
    * OOT row.
    * In Transit (ITR) column
    * ITR row
    * Difference image centroid (DIC) column
    * DIC row
    * DIC flag. A non-zero value means the centroid is untrustworthy.


    ITR images are computed by co-adding all cadences in transit
    (as defined by the period, epoch, and duration).
    OOT images are computed by co-adding 1 transit-duration worth
    of images from both before and after the transit.
    Difference image centroids (DIC) are computed by subtracting
    OOT from In-transit.
    """

    isnan = np.isnan(time)
    time = time[~isnan]
    cube = cube[~isnan]

    transits = getIngressEgressCadences(
        time, period_days, epoch, duration_days)

    figs = []
    centroids = []
    for i in range(len(transits)):
        cin = transits[i]
        cents, fig = measure_centroids(
            cube, 
            cin, 
            max_oot_shift_pix=max_oot_shift_pix,
            plot=plot
        )
        centroids.append(cents)
        figs.append(fig)
    centroids = np.array(centroids)
    return centroids, figs


def measure_centroid_shift(centroids, plot=False):
    """Measure the average offset of the DIC centroids from the OOT centroids.

    Inputs
    ----------
    centroids
        (2d np array) Output of :func:`compute_diff_image_centroids`

    Returns
    -----------
    offset
        (float) Size of offset in pixels (or whatever unit `centroids`
        is in)
    signif
        (float) The statistical significance of the transit. Values
        close to 1 mean the transit is likely on the target star.
        Values less than ~1e-3 suggest the target is not the
        source of the transit.
    fig
        A figure handle. Is **None** if plot is **False**
    """

    # DIC - OOT
    # dcol = centroids[:, 5] - centroids[:, 0]
    # drow = centroids[:, 4] - centroids[:, 1]
    dcol = centroids[:, 4] - centroids[:, 0]
    drow = centroids[:, 5] - centroids[:, 1]

    flags = centroids[:, -1].astype(bool)

    offset_pix, signif = covar.compute_offset_and_signif(
        dcol[~flags], drow[~flags])

    fig = None
    if plot:
        fig = covar.diagnostic_plot(dcol, drow, flags)
    return offset_pix, signif, fig


def getIngressEgressCadences(time, period_days, epoch_btjd, duration_days):
    assert np.all(np.isfinite(time))

    idx = utils.mark_transit_cadences(
        time, period_days, epoch_btjd, duration_days)
    transits = np.array(utils.plateau(idx, 0.5))

    return transits


<<<<<<< HEAD
def measure_centroids(cube, cin, max_oot_shift_pix=1.5, plot=False):
=======
def measure_centroids(cube, cin, plot=False, fixfit=True):
>>>>>>> 41f5b81c
    """Private function of :func:`compute_diff_image_centroids`

    Computes OOT, ITR and diff images for a single transit event,
    and computes image centroid by fitting a Gaussian.

    Inputs
    ---------
    cube
        3d numpy array: Timeseries of images.
    cin
        2-tuple) Cadences of start and end of transit.
    plot
        True if a plot should be produced
    fixfit T/F
        Set to true if oot and inTr fit should be fixed to central pixel.
    """

    oot, intrans, diff, ax = generateDiffImg(cube, cin, plot=plot)

    # Constrain fit to within +-1 pixel for oot and intrans if desired.
    nr, nc = oot.shape

    if fixfit:
        bounds = [
            (nc / 2 - 1, nc / 2 + 1),
            (nr / 2 - 1, nr / 2 + 1),
            (0.2, 1),
            (None, None),
            (None, None),
        ]

    else:
        bounds = [
            (0, nc),
            (0, nr),
            (0.2, 1),
            (None, None),
            (None, None),
        ]

    guess = pickInitialGuess(oot)
<<<<<<< HEAD
    ootSoln = fpf.fastGaussianPrfFit(oot, guess, max_shift_pix=max_oot_shift_pix)
=======
    ootSoln = fpf.fastGaussianPrfFit(oot, guess, bounds=bounds)
>>>>>>> 41f5b81c

    guess = pickInitialGuess(diff)
    diffSoln = fpf.fastGaussianPrfFit(diff, guess)

    guess = pickInitialGuess(intrans)
    intransSoln = fpf.fastGaussianPrfFit(intrans, guess, bounds=bounds)

    if not np.all(map(lambda x: x.success, [ootSoln, diffSoln, intransSoln])):
        print("WARN: Not all fits converged for [%i, %i]" % (cin[0], cin[1]))

    if plot:
        clr = "orange"
        if diffSoln.success:
            clr = "green"

        res = diffSoln.x
        disp.plotCentroidLocation(res[0], res[1], marker="^", color=clr,
                                  label="diff")

        res = ootSoln.x
        disp.plotCentroidLocation(res[0], res[1], marker="o", color=clr,
                                  label="OOT")

        res = intransSoln.x
        disp.plotCentroidLocation(res[0], res[1], marker="+", color=clr,
                                  label="InT")
        plt.legend(fontsize=12, framealpha=0.7, facecolor='silver')

    out = []
    out.extend(ootSoln.x[:2])
    out.extend(intransSoln.x[:2])
    out.extend(diffSoln.x[:2])
    flag = 0
    if not diffSoln.success:
        flag = 1
    if diffSoln.x[3] < 4 * np.median(diff):
        flag = 2
    out.append(flag)

    return out, ax


def generateDiffImg(cube, transits, plot=False):
    """Generate a difference image.

    Also generates an image for each the $n$ cadedences before
    and after the transit,
    where $n$ is the number of cadences of the transit itself

    Inputs
    ------------
    cube
        (np 3 array) Datacube of postage stamps
    transits
        (2-tuples) Indices of the first and last cadence

    Optional Inputs
    -----------------
    plot
        (Bool) If true, generate a diagnostic plot


    Returns
    -------------
    Three 2d images, and a figure handle

    diff
        The difference between the flux in-transit and the average of the
        flux before and after

    Notes
    ---------
    When there is image motion, the before and after images won't be
    identical, and the difference
    image will show distinct departures from the ideal prf.
    """

    dur = transits[1] - transits[0]
    s0, s1 = transits - dur
    e0, e1 = transits + dur

    before = cube[s0:s1].sum(axis=0)
    during = cube[transits[0]: transits[1]].sum(axis=0)
    after = cube[e0:e1].sum(axis=0)

    oot = 0.5 * (before + after)
    diff = oot - during

    if plot:
        fig = plt.figure()
        fig.set_size_inches(16, 4)
        disp.plotTransit(fig, oot, during, diff)
    else:
        fig = None

    return oot, during, diff, fig


def pickInitialGuess(img):
    """Pick initial guess of params for `fastGaussianPrfFit`

    Inputs
    ---------
    img
        (2d np array) Image to be fit

    Returns
    ---------
    An array of initial conditions for the fit
    """
    r0, c0 = np.unravel_index(np.argmax(img), img.shape)

    guess = [c0 + 0.5, r0 + 0.5, 0.5, 8 * np.max(img), np.median(img)]
    return guess<|MERGE_RESOLUTION|>--- conflicted
+++ resolved
@@ -136,11 +136,7 @@
     return transits
 
 
-<<<<<<< HEAD
-def measure_centroids(cube, cin, max_oot_shift_pix=1.5, plot=False):
-=======
-def measure_centroids(cube, cin, plot=False, fixfit=True):
->>>>>>> 41f5b81c
+def measure_centroids(cube, cin, max_oot_shift_pix=0.5, plot=False):
     """Private function of :func:`compute_diff_image_centroids`
 
     Computes OOT, ITR and diff images for a single transit event,
@@ -152,41 +148,37 @@
         3d numpy array: Timeseries of images.
     cin
         2-tuple) Cadences of start and end of transit.
+    max_oot_shift_pixel
+        (float) OOT centroid is constrained in the fit to be within this distance
+        of the centre of the postage stamp image
     plot
         True if a plot should be produced
-    fixfit T/F
-        Set to true if oot and inTr fit should be fixed to central pixel.
+
     """
 
     oot, intrans, diff, ax = generateDiffImg(cube, cin, plot=plot)
 
     # Constrain fit to within +-1 pixel for oot and intrans if desired.
     nr, nc = oot.shape
-
-    if fixfit:
-        bounds = [
-            (nc / 2 - 1, nc / 2 + 1),
-            (nr / 2 - 1, nr / 2 + 1),
-            (0.2, 1),
-            (None, None),
-            (None, None),
-        ]
-
-    else:
-        bounds = [
-            (0, nc),
-            (0, nr),
-            (0.2, 1),
-            (None, None),
-            (None, None),
-        ]
+    
+    #Silently pin max shift to size of postage stamp
+    max_oot_shift_pix = min(max_oot_shift_pix, nc/2, nr/2)
+    
+    #Short names for easier reading
+    c2 = nc/2
+    r2 = nr/2
+    ms = max_oot_shift_pix
+    
+    bounds = [
+        (c2-ms, c2+ms),
+        (r2-ms, r2+ms),
+        (0.2, 1),
+        (None, None),
+        (None, None),
+    ]
 
     guess = pickInitialGuess(oot)
-<<<<<<< HEAD
-    ootSoln = fpf.fastGaussianPrfFit(oot, guess, max_shift_pix=max_oot_shift_pix)
-=======
     ootSoln = fpf.fastGaussianPrfFit(oot, guess, bounds=bounds)
->>>>>>> 41f5b81c
 
     guess = pickInitialGuess(diff)
     diffSoln = fpf.fastGaussianPrfFit(diff, guess)
