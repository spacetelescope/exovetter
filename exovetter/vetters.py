--- conflicted
+++ resolved
@@ -87,27 +87,31 @@
         pass
 
 
+
+
 class ModShift(BaseVetter):
-    """Modshift vetter.
-
-    Its :meth:`run` method runs the
-    :func:`exovetter.modshift.compute_modeshift_metrics` function
-    to populate the results.
-
-<<<<<<< HEAD
+    """Modshift vetter."""
+
+    def __init__(self, lc_name="flux", **kwargs):
+        """
+        Parameters
+        ----------
+        lc_name : str
+            Name of the flux array in the ``lightkurve`` object.
+        """
+        self.metrics = None
+        self.lc_name = lc_name
+
     def run(self, tce, lightcurve):
         """
         Runs modshift.compute_modeshift_metrics to populate the vetter object.
-=======
-    Parameters
-    ----------
-    lc_name : str
-        Name of the flux array in the ``lightkurve`` object.
->>>>>>> 4c2bfe24
-
-    """
-
-<<<<<<< HEAD
+
+        Parameters
+        -----------
+        tce : tce object
+            tce object is a dictionary that contains information about the tce
+            to vet, like period, epoch, duration, depth
+
         lc : lightkurve object
             lightkurve object with the time and flux to use for vetting.
         
@@ -122,13 +126,7 @@
                 false_alarm_threshold : threshold for the 1 sigma false alarm
                 Fred : red noise level, std(convolution) divided by std(lightcurve)
         """
-=======
-    def __init__(self, lc_name="flux"):
-        self.metrics = None
-        self.lc_name = lc_name
-
-    def run(self, tce, lightcurve):
->>>>>>> 4c2bfe24
+
         self.time, self.flux, time_offset_str = \
             lightkurve_utils.unpack_lk_version(lightcurve, self.lc_name)
 
@@ -245,39 +243,22 @@
 
 
 class OddEven(BaseVetter):
-<<<<<<< HEAD
     """Class to calculate whether the depth of the odd transits is 
     different than the depth of the even transits
-=======
-    """Odd-even metric vetter.
-
-    Parameters
-    ----------
-    lc_name : str
-        Name of the flux array in the ``lightkurve`` object.
-
-    Attributes
-    ----------
-    odd_depth, even_depth, oe_sigma : float
-        Results from :func:`exovetter.odd_even.calc_odd_even`.
-
->>>>>>> 4c2bfe24
     """
 
-    def __init__(self, lc_name="flux"):
+    def __init__(self, lc_name="flux", dur_frac=0.3):
         """
         Parameters
         ----------
         lc_name : str
             Input ``lc_name``.
 
-        tce, lc
-            Inputs to :meth:`run`. 
-            
         dur_frac:
-            option input to :meth:`run`. 
             Fraction of in-transit duration to use for depth calculation.
-            
+
+        Attributes
+        ------------
         oe_sigma
             significance of difference of odd/even depth measurements
             
@@ -287,17 +268,30 @@
         even_depth : tuple
             depth and error on depth of the even transits
         """
+
         self.lc_name = lc_name
+        self.dur_frac = dur_frac
         self.odd_depth = None
         self.even_depth = None
         self.oe_sigma = None
 
-    def run(self, tce, lightcurve, dur_frac=0.3):
+
+    def run(self, tce, lightcurve):
+        """
+        Parameters
+        ----------
+        tce : `~exovetter.tce.Tce`
+            TCE.
+
+        lightcurve : obj
+            ``lightkurve`` object that contains the detrended lightcurve's
+            time and flux arrays.
+        
+
+        """
         self.time, self.flux, time_offset_str = lightkurve_utils.unpack_lk_version(  # noqa
             lightcurve, self.lc_name
         )
-
-        self.dur_frac = dur_frac
 
         time_offset_q = getattr(exo_const, time_offset_str)
 
@@ -305,16 +299,6 @@
         self.duration = tce["duration"].to_value(u.day)
         self.epoch = tce.get_epoch(time_offset_q).to_value(u.day)
 
-<<<<<<< HEAD
-        self.oe_sigma, self.odd_depth, self.even_depth = \
-            odd_even.calc_odd_even(self.time, self.flux, self.period,
-                                   self.epoch, self.duration, ingress=None,
-                                   dur_frac=self.dur_frac)
-        
-        return {'oe_sigma' : self.oe_sigma,
-                'odd_depth' : self.odd_depth,
-                'even_depth' : self.even_depth}
-=======
         self.oe_sigma, self.odd_depth, self.even_depth = odd_even.calc_odd_even( # noqa
             self.time,
             self.flux,
@@ -324,10 +308,10 @@
             ingress=None,
             dur_frac=self.dur_frac,
         )
-
-        return dict(oe_sigma=self.oe_sigma,
-                    odd_depth=self.odd_depth, even_depth=self.even_depth)
->>>>>>> 4c2bfe24
+        
+        return {'oe_sigma' : self.oe_sigma,
+                'odd_depth' : self.odd_depth,
+                'even_depth' : self.even_depth}
 
     def plot(self):  # pragma: no cover
         odd_even.diagnostic_plot(
@@ -342,11 +326,10 @@
 
 
 class TransitPhaseCoverage(BaseVetter):
-<<<<<<< HEAD
     """Transit Phase Coverage Vetter
     """
 
-    def __init__(self, lc_name="flux"):
+    def __init__(self, lc_name="flux", nbins=10, ndur=2):
         """
         Parameters
         ----------
@@ -364,29 +347,14 @@
         ndur : float
         the code considers a phase that cover ndur * transit_duration as
         "in transit"
-=======
-    """Transit Phase Coverage vetter.
-
-    Parameters
-    ----------
-    lc_name : str
-        Name of the flux array in the ``lightkurve`` object.
-
-
-    Attributes
-    ----------
-    tp_cover : float
-        Fraction of coverage from :func:`exovetter.transit_coverage.calc_coverage`.
-
-    """  # noqa
->>>>>>> 4c2bfe24
-
-        tp_cover : float
-            fraction of coverage
+
         """
         self.lc_name = lc_name
-
-    def run(self, tce, lc, nbins=10, ndur=2):
+        self.nbins = nbins 
+        self.ndur = ndur 
+
+
+    def run(self, tce, lc):
         """Run the vetter on the specified Threshold Crossing Event (TCE)
         and lightcurve to obtain metric.
 
@@ -398,15 +366,6 @@
         lc : obj
             ``lightkurve`` object that contains the detrended lightcurve's
             time and flux arrays to use for vetting.
-
-        nbins : int
-            Number of bins to divide up the in transit points.
-            Default is 10, giving an accuracy of 0.1.
-
-        ndur : float
-            The code considers a phase that cover ``ndur * transit_duration``
-            as "in transit".
-
         """
         time, flux, time_offset_str = lightkurve_utils.unpack_lk_version(
             lc, self.lc_name
@@ -418,24 +377,18 @@
         time_offset_q = getattr(exo_const, time_offset_str)
         epoch = tce.get_epoch(time_offset_q).to_value(u.day)
 
-<<<<<<< HEAD
-        self.tp_cover, self.hist, self.bins = \
-            transit_coverage.calc_coverage(time, p_day, epoch, dur_hour,
-                                           ndur=ndur, nbins=nbins)
-        return self.tp_cover
     
-=======
-        self.tp_cover, self.hist, self.bins = transit_coverage.calc_coverage(
-            time, p_day, epoch, dur_hour, ndur=ndur, nbins=nbins
-        )
-
->>>>>>> 4c2bfe24
+        tp_cover, self.hist, self.bins = transit_coverage.calc_coverage(
+            time, p_day, epoch, dur_hour, ndur=self.ndur, nbins=self.nbins
+        )
+        return tp_cover
+    
     def plot(self):  # pragma: no cover
         transit_coverage.plot_coverage(self.hist, self.bins)
 
 
+
 class Sweet(BaseVetter):
-<<<<<<< HEAD
     """Class to handle SWEET Vetter functionality.
     """
 
@@ -454,8 +407,48 @@
 
         lc : lightkurve object
         lightkurve object with the time and flux of the data to use for vetting.
-=======
-    """Class to handle SWEET vetter functionality.
+
+        result : dict
+            ``'amp'`` contains the best fit amplitude, its uncertainty, and
+            amplitude-to-uncertainty ratio for half-period, period, and
+            twice the period. ``'msg'`` contains warnings, if applicable.
+            Populated by :meth:`run`.
+
+        lsf : `~exovetter.utils.WqedLSF`
+            Least squares fit object, populated by :meth:`run`.
+        """
+        self.tce = None
+        self.lc = None
+        self.result = None
+        self.sweet_threshold_sigma = threshold_sigma
+        self.lc_name = lc_name
+
+    def run(self, tce, lightcurve, plot=False):
+        self.tce = tce
+        self.lc = lightcurve
+
+        time, flux, time_offset_str = lightkurve_utils.unpack_lk_version(
+            self.lc, self.lc_name
+        )  # noqa: E50
+
+        period_days = tce["period"].to_value(u.day)
+        time_offset_q = getattr(exo_const, time_offset_str)
+        epoch = tce.get_epoch(time_offset_q).to_value(u.day)
+        duration_days = tce["duration"].to_value(u.day)
+
+        self.sweet = sweet.sweet(
+            time, flux, period_days, epoch, duration_days, plot=plot
+        )
+        self.sweet = sweet.construct_message(
+            self.sweet, self.sweet_threshold_sigma)
+        return self.sweet
+
+    def plot(self):  # pragma: no cover
+        self.run(self.tce, self.lc, plot=True)
+
+
+class Centroid(BaseVetter):
+    """Class to handle centroid vetting
 
     Parameters
     ----------
@@ -471,38 +464,28 @@
         TCE object, a dictionary that contains information about the TCE
         to vet, like period, epoch, duration, depth.
 
-    lc : obj
-        ``lightkurve`` object with the time and flux of the data to use
-        for vetting.
+    lk_tpf: obj
+        ``lightkurve`` target pixel file object with pixels in column lc_name
 
     sweet : dict
         ``'amp'`` contains the best fit amplitude, its uncertainty, and
         amplitude-to-uncertainty ratio for half-period, period, and
         twice the period. ``'msg'`` contains warnings, if applicable.
         They are populated by running the :meth:`run` method.
->>>>>>> 4c2bfe24
-
-        result : dict
-            ``'amp'`` contains the best fit amplitude, its uncertainty, and
-            amplitude-to-uncertainty ratio for half-period, period, and
-            twice the period. ``'msg'`` contains warnings, if applicable.
-            Populated by :meth:`run`.
-
-        lsf : `~exovetter.utils.WqedLSF`
-            Least squares fit object, populated by :meth:`run`.
-        """
+
+    """
+
+    def __init__(self, lc_name="flux"):
         self.tce = None
-        self.lc = None
-        self.result = None
-        self.sweet_threshold_sigma = threshold_sigma
         self.lc_name = lc_name
 
-    def run(self, tce, lightcurve, plot=False):
+    def run(self, tce, lk_tpf, plot=False):
+
         self.tce = tce
-        self.lc = lightcurve
-
-        time, flux, time_offset_str = lightkurve_utils.unpack_lk_version(
-            self.lc, self.lc_name
+        self.tpf = lk_tpf
+
+        time, cube, time_offset_str = lightkurve_utils.unpack_tpf(
+            self.tpf, self.lc_name
         )  # noqa: E50
 
         period_days = tce["period"].to_value(u.day)
@@ -510,63 +493,6 @@
         epoch = tce.get_epoch(time_offset_q).to_value(u.day)
         duration_days = tce["duration"].to_value(u.day)
 
-        self.sweet = sweet.sweet(
-            time, flux, period_days, epoch, duration_days, plot=plot
-        )
-        self.sweet = sweet.construct_message(
-            self.sweet, self.sweet_threshold_sigma)
-        return self.sweet
-
-    def plot(self):  # pragma: no cover
-        self.run(self.tce, self.lc, plot=True)
-
-
-class Centroid(BaseVetter):
-    """Class to handle centroid vetting
-
-    Parameters
-    ----------
-    lc_name : str
-        Name of the flux array in the ``lightkurve`` object.
-
-    threshold_sigma : float
-        Threshold for comparing signal to transit period.
-
-    Attributes
-    ----------
-    tce : `~exovetter.tce.Tce`
-        TCE object, a dictionary that contains information about the TCE
-        to vet, like period, epoch, duration, depth.
-
-    lk_tpf: obj
-        ``lightkurve`` target pixel file object with pixels in column lc_name
-
-    sweet : dict
-        ``'amp'`` contains the best fit amplitude, its uncertainty, and
-        amplitude-to-uncertainty ratio for half-period, period, and
-        twice the period. ``'msg'`` contains warnings, if applicable.
-        They are populated by running the :meth:`run` method.
-
-    """
-
-    def __init__(self, lc_name="flux"):
-        self.tce = None
-        self.lc_name = lc_name
-
-    def run(self, tce, lk_tpf, plot=False):
-
-        self.tce = tce
-        self.tpf = lk_tpf
-
-        time, cube, time_offset_str = lightkurve_utils.unpack_tpf(
-            self.tpf, self.lc_name
-        )  # noqa: E50
-
-        period_days = tce["period"].to_value(u.day)
-        time_offset_q = getattr(exo_const, time_offset_str)
-        epoch = tce.get_epoch(time_offset_q).to_value(u.day)
-        duration_days = tce["duration"].to_value(u.day)
-
         centroids, figs = cent.compute_diff_image_centroids(
             time, cube, period_days, epoch, duration_days, plot=plot
         )
